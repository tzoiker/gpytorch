--- conflicted
+++ resolved
@@ -7,7 +7,6 @@
 from torch.autograd import Function
 from .. import settings
 
-<<<<<<< HEAD
 class Matmul(Module):
 	def __init__(self, representation_tree):
 		super().__init__()
@@ -19,14 +18,27 @@
 class _Matmul(Function):
 
 	@staticmethod
-	def forward(ctx, representation_tree, lazy_var, rhs, *matrix_args):
-		res = lazy_var._matmul(rhs)
-		to_save = [rhs] + list(matrix_args)
+	def forward(ctx, representation_tree, lazy_tsr, rhs, *matrix_args):
+		orig_rhs = rhs
+
+		if rhs.ndimension() == 1:
+			is_vector = True
+			rhs = rhs.unsqueeze(-1)
+		else:
+			is_vector = False
+
+		res = lazy_tsr._matmul(rhs)
+		to_save = [orig_rhs] + list(matrix_args)
 		ctx.save_for_backward(*to_save)
 		ctx._representation_tree = representation_tree
 		if not settings.memory_efficient.on():
-			ctx._lazy_var = lazy_var
+			ctx._lazy_tsr = lazy_tsr
+
+		# Squeeze if necessary
+		if is_vector:
+			res = res.squeeze(-1)
 		return res
+
 
 	@staticmethod
 	def backward(ctx, grad_output):
@@ -45,64 +57,12 @@
 
 		# input_2 gradient
 		if ctx.needs_input_grad[0]:
-			if hasattr(ctx, "_lazy_var"):
-				lazy_var = ctx._lazy_var
+			if hasattr(ctx, "_lazy_tsr"):
+				lazy_tsr = ctx._lazy_tsr
 			else:
-				lazy_var = ctx.representation_tree(*matrix_args)
-			rhs_grad = lazy_var._t_matmul(grad_output)
+				lazy_tsr = ctx.representation_tree(*matrix_args)
+			rhs_grad = lazy_tsr._t_matmul(grad_output)
 			rhs_grad = rhs_grad.view(rhs_shape)
 
-		return tuple([None, None] + [rhs_grad] + list(arg_grads))
-=======
-
-class Matmul(Function):
-    def __init__(self, representation_tree):
-        self.representation_tree = representation_tree
-
-    def forward(self, rhs, *matrix_args):
-        orig_rhs = rhs
-
-        if rhs.ndimension() == 1:
-            is_vector = True
-            rhs = rhs.unsqueeze(-1)
-        else:
-            is_vector = False
-
-        lazy_tsr = self.representation_tree(*matrix_args)
-        res = lazy_tsr._matmul(rhs)
-
-        to_save = [orig_rhs] + list(matrix_args)
-        self.save_for_backward(*to_save)
-        if not settings.memory_efficient.on():
-            self._lazy_tsr = lazy_tsr
-
-        # Squeeze if necessary
-        if is_vector:
-            res = res.squeeze(-1)
-        return res
-
-    def backward(self, grad_output):
-        rhs = self.saved_tensors[0]
-        matrix_args = self.saved_tensors[1:]
-        rhs_shape = rhs.shape
-
-        rhs_grad = None
-        arg_grads = [None] * len(matrix_args)
-
-        # input_1 gradient
-        if any(self.needs_input_grad[1:]):
-            rhs = rhs.unsqueeze(-1) if (rhs.ndimension() == 1) else rhs
-            grad_output_matrix = grad_output.unsqueeze(-1) if grad_output.ndimension() == 1 else grad_output
-            arg_grads = self.representation_tree(*matrix_args)._quad_form_derivative(grad_output_matrix, rhs)
-
-        # input_2 gradient
-        if self.needs_input_grad[0]:
-            if hasattr(self, "_lazy_tsr"):
-                lazy_tsr = self._lazy_tsr
-            else:
-                lazy_tsr = self.representation_tree(*matrix_args)
-            rhs_grad = lazy_tsr._t_matmul(grad_output)
-            rhs_grad = rhs_grad.view(rhs_shape)
-
-        return tuple([rhs_grad] + list(arg_grads))
->>>>>>> 7387e8d9
+		return tuple([rhs_grad] + list(arg_grads))
+		# return tuple([None, None] + [rhs_grad] + list(arg_grads))